// Copyright 2015 Light Code Labs, LLC
//
// Licensed under the Apache License, Version 2.0 (the "License");
// you may not use this file except in compliance with the License.
// You may obtain a copy of the License at
//
//     http://www.apache.org/licenses/LICENSE-2.0
//
// Unless required by applicable law or agreed to in writing, software
// distributed under the License is distributed on an "AS IS" BASIS,
// WITHOUT WARRANTIES OR CONDITIONS OF ANY KIND, either express or implied.
// See the License for the specific language governing permissions and
// limitations under the License.

package httpserver

import (
	"context"
	"net/http"
	"net/http/httptest"
	"os"
	"strings"
	"testing"
	"time"
)

func TestNewReplacer(t *testing.T) {
	w := httptest.NewRecorder()
	recordRequest := NewResponseRecorder(w)
	reader := strings.NewReader(`{"username": "dennis"}`)

	request, err := http.NewRequest("POST", "http://localhost", reader)
	if err != nil {
		t.Fatal("Request Formation Failed\n")
	}
	rep := NewReplacer(request, recordRequest, "")

	switch v := rep.(type) {
	case *replacer:
		if v.getSubstitution("{host}") != "localhost" {
			t.Error("Expected host to be localhost")
		}
		if v.getSubstitution("{method}") != "POST" {
			t.Error("Expected request method  to be POST")
		}
	default:
		t.Fatalf("Expected *replacer underlying Replacer type, got: %#v", rep)
	}
}

func TestReplace(t *testing.T) {
	w := httptest.NewRecorder()
	recordRequest := NewResponseRecorder(w)
	reader := strings.NewReader(`{"username": "dennis"}`)

	request, err := http.NewRequest("POST", "http://localhost.local/?foo=bar", reader)
	if err != nil {
		t.Fatalf("Failed to make request: %v", err)
	}
	ctx := context.WithValue(request.Context(), OriginalURLCtxKey, *request.URL)
	request = request.WithContext(ctx)

	request.Header.Set("Custom", "foobarbaz")
	request.Header.Set("ShorterVal", "1")
	repl := NewReplacer(request, recordRequest, "-")
	// add some headers after creating replacer
	request.Header.Set("CustomAdd", "caddy")
	request.Header.Set("Cookie", "foo=bar; taste=delicious")

	// add some respons headers
	recordRequest.Header().Set("Custom", "CustomResponseHeader")

	hostname, err := os.Hostname()
	if err != nil {
		t.Fatalf("Failed to determine hostname: %v", err)
	}

	old := now
	now = func() time.Time {
		return time.Date(2006, 1, 2, 15, 4, 5, 02, time.FixedZone("hardcoded", -7))
	}
	defer func() {
		now = old
	}()
	testCases := []struct {
		template string
		expect   string
	}{
		{"This hostname is {hostname}", "This hostname is " + hostname},
		{"This host is {host}.", "This host is localhost.local."},
		{"This request method is {method}.", "This request method is POST."},
		{"The response status is {status}.", "The response status is 200."},
		{"{when}", "02/Jan/2006:15:04:05 +0000"},
		{"{when_iso}", "2006-01-02T15:04:12Z"},
		{"{when_unix}", "1136214252"},
		{"The Custom header is {>Custom}.", "The Custom header is foobarbaz."},
		{"The CustomAdd header is {>CustomAdd}.", "The CustomAdd header is caddy."},
		{"The Custom response header is {<Custom}.", "The Custom response header is CustomResponseHeader."},
		{"Bad {>Custom placeholder", "Bad {>Custom placeholder"},
		{"The request is {request}.", "The request is POST /?foo=bar HTTP/1.1\\r\\nHost: localhost.local\\r\\n" +
			"Cookie: foo=bar; taste=delicious\\r\\nCustom: foobarbaz\\r\\nCustomadd: caddy\\r\\n" +
			"Shorterval: 1\\r\\n\\r\\n."},
		{"The cUsToM header is {>cUsToM}...", "The cUsToM header is foobarbaz..."},
		{"The cUsToM response header is {<CuSTom}.", "The cUsToM response header is CustomResponseHeader."},
		{"The Non-Existent header is {>Non-Existent}.", "The Non-Existent header is -."},
		{"Bad {host placeholder...", "Bad {host placeholder..."},
		{"Bad {>Custom placeholder", "Bad {>Custom placeholder"},
		{"Bad {>Custom placeholder {>ShorterVal}", "Bad -"},
		{"Bad {}", "Bad -"},
		{"Cookies are {~taste}", "Cookies are delicious"},
		{"Missing cookie is {~missing}", "Missing cookie is -"},
		{"Query string is {query}", "Query string is foo=bar"},
		{"Query string value for foo is {?foo}", "Query string value for foo is bar"},
		{"Missing query string argument is {?missing}", "Missing query string argument is "},
<<<<<<< HEAD
		{"{label1} {label2} {label3} {label4}", "localhost local - -"},
		{"Label with missing number is {label} or {labelQQ}", "Label with missing number is - or -"},
=======
		{"\\{ 'hostname': '{hostname}' \\}", "{ 'hostname': '" + hostname + "' }"},
>>>>>>> f1eaae9b
	}

	for _, c := range testCases {
		if expected, actual := c.expect, repl.Replace(c.template); expected != actual {
			t.Errorf("for template '%s', expected '%s', got '%s'", c.template, expected, actual)
		}
	}

	complexCases := []struct {
		template     string
		replacements map[string]string
		expect       string
	}{
		{
			"/a{1}/{2}",
			map[string]string{
				"{1}": "12",
				"{2}": "",
			},
			"/a12/"},
	}

	for _, c := range complexCases {
		repl := &replacer{
			customReplacements: c.replacements,
		}
		if expected, actual := c.expect, repl.Replace(c.template); expected != actual {
			t.Errorf("for template '%s', expected '%s', got '%s'", c.template, expected, actual)
		}
	}
}

func BenchmarkReplace(b *testing.B) {
	w := httptest.NewRecorder()
	recordRequest := NewResponseRecorder(w)
	reader := strings.NewReader(`{"username": "dennis"}`)

	request, err := http.NewRequest("POST", "http://localhost/?foo=bar", reader)
	if err != nil {
		b.Fatalf("Failed to make request: %v", err)
	}
	ctx := context.WithValue(request.Context(), OriginalURLCtxKey, *request.URL)
	request = request.WithContext(ctx)

	request.Header.Set("Custom", "foobarbaz")
	request.Header.Set("ShorterVal", "1")
	repl := NewReplacer(request, recordRequest, "-")
	// add some headers after creating replacer
	request.Header.Set("CustomAdd", "caddy")
	request.Header.Set("Cookie", "foo=bar; taste=delicious")

	// add some respons headers
	recordRequest.Header().Set("Custom", "CustomResponseHeader")

	now = func() time.Time {
		return time.Date(2006, 1, 2, 15, 4, 5, 02, time.FixedZone("hardcoded", -7))
	}

	b.ResetTimer()
	for i := 0; i < b.N; i++ {
		repl.Replace("This hostname is {hostname}")
	}
}

func BenchmarkReplaceEscaped(b *testing.B) {
	w := httptest.NewRecorder()
	recordRequest := NewResponseRecorder(w)
	reader := strings.NewReader(`{"username": "dennis"}`)

	request, err := http.NewRequest("POST", "http://localhost/?foo=bar", reader)
	if err != nil {
		b.Fatalf("Failed to make request: %v", err)
	}
	ctx := context.WithValue(request.Context(), OriginalURLCtxKey, *request.URL)
	request = request.WithContext(ctx)

	request.Header.Set("Custom", "foobarbaz")
	request.Header.Set("ShorterVal", "1")
	repl := NewReplacer(request, recordRequest, "-")
	// add some headers after creating replacer
	request.Header.Set("CustomAdd", "caddy")
	request.Header.Set("Cookie", "foo=bar; taste=delicious")

	// add some respons headers
	recordRequest.Header().Set("Custom", "CustomResponseHeader")

	now = func() time.Time {
		return time.Date(2006, 1, 2, 15, 4, 5, 02, time.FixedZone("hardcoded", -7))
	}

	b.ResetTimer()
	for i := 0; i < b.N; i++ {
		repl.Replace("\\{ 'hostname': '{hostname}' \\}")
	}
}

func TestResponseRecorderNil(t *testing.T) {

	reader := strings.NewReader(`{"username": "dennis"}`)

	request, err := http.NewRequest("POST", "http://localhost/?foo=bar", reader)
	if err != nil {
		t.Fatalf("Failed to make request: %v", err)
	}

	request.Header.Set("Custom", "foobarbaz")
	repl := NewReplacer(request, nil, "-")
	// add some headers after creating replacer
	request.Header.Set("CustomAdd", "caddy")
	request.Header.Set("Cookie", "foo=bar; taste=delicious")

	old := now
	now = func() time.Time {
		return time.Date(2006, 1, 2, 15, 4, 5, 02, time.FixedZone("hardcoded", -7))
	}
	defer func() {
		now = old
	}()
	testCases := []struct {
		template string
		expect   string
	}{
		{"The Custom response header is {<Custom}.", "The Custom response header is -."},
	}

	for _, c := range testCases {
		if expected, actual := c.expect, repl.Replace(c.template); expected != actual {
			t.Errorf("for template '%s', expected '%s', got '%s'", c.template, expected, actual)
		}
	}

}

func TestSet(t *testing.T) {
	w := httptest.NewRecorder()
	recordRequest := NewResponseRecorder(w)
	reader := strings.NewReader(`{"username": "dennis"}`)

	request, err := http.NewRequest("POST", "http://localhost", reader)
	if err != nil {
		t.Fatalf("Request Formation Failed: %s\n", err.Error())
	}
	repl := NewReplacer(request, recordRequest, "")

	repl.Set("host", "getcaddy.com")
	repl.Set("method", "GET")
	repl.Set("status", "201")
	repl.Set("variable", "value")

	if repl.Replace("This host is {host}") != "This host is getcaddy.com" {
		t.Error("Expected host replacement failed")
	}
	if repl.Replace("This request method is {method}") != "This request method is GET" {
		t.Error("Expected method replacement failed")
	}
	if repl.Replace("The response status is {status}") != "The response status is 201" {
		t.Error("Expected status replacement failed")
	}
	if repl.Replace("The value of variable is {variable}") != "The value of variable is value" {
		t.Error("Expected variable replacement failed")
	}
}

// Test function to test that various placeholders hold correct values after a rewrite
// has been performed.  The NewRequest actually contains the rewritten value.
func TestPathRewrite(t *testing.T) {
	w := httptest.NewRecorder()
	recordRequest := NewResponseRecorder(w)
	reader := strings.NewReader(`{"username": "dennis"}`)

	request, err := http.NewRequest("POST", "http://getcaddy.com/index.php?key=value", reader)
	if err != nil {
		t.Fatalf("Request Formation Failed: %s\n", err.Error())
	}
	urlCopy := *request.URL
	urlCopy.Path = "a/custom/path.php"
	ctx := context.WithValue(request.Context(), OriginalURLCtxKey, urlCopy)
	request = request.WithContext(ctx)

	repl := NewReplacer(request, recordRequest, "")

	if got, want := repl.Replace("This path is '{path}'"), "This path is 'a/custom/path.php'"; got != want {
		t.Errorf("{path} replacement failed; got '%s', want '%s'", got, want)
	}

	if got, want := repl.Replace("This path is {rewrite_path}"), "This path is /index.php"; got != want {
		t.Errorf("{rewrite_path} replacement failed; got '%s', want '%s'", got, want)
	}
	if got, want := repl.Replace("This path is '{uri}'"), "This path is 'a/custom/path.php?key=value'"; got != want {
		t.Errorf("{uri} replacement failed; got '%s', want '%s'", got, want)
	}

	if got, want := repl.Replace("This path is {rewrite_uri}"), "This path is /index.php?key=value"; got != want {
		t.Errorf("{rewrite_uri} replacement failed; got '%s', want '%s'", got, want)
	}

}

func TestRound(t *testing.T) {
	var tests = map[time.Duration]time.Duration{
		// 599.935µs -> 560µs
		559935 * time.Nanosecond: 560 * time.Microsecond,
		// 1.55ms    -> 2ms
		1550 * time.Microsecond: 2 * time.Millisecond,
		// 1.5555s   -> 1.556s
		1555500 * time.Microsecond: 1556 * time.Millisecond,
		// 1m2.0035s -> 1m2.004s
		62003500 * time.Microsecond: 62004 * time.Millisecond,
	}

	for dur, expected := range tests {
		rounded := roundDuration(dur)
		if rounded != expected {
			t.Errorf("Expected %v, Got %v", expected, rounded)
		}
	}
}

func TestMillisecondConverstion(t *testing.T) {
	var testCases = map[time.Duration]int64{
		2 * time.Second:           2000,
		9039492 * time.Nanosecond: 9,
		1000 * time.Microsecond:   1,
		127 * time.Nanosecond:     0,
		0 * time.Millisecond:      0,
		255 * time.Millisecond:    255,
	}

	for dur, expected := range testCases {
		numMillisecond := convertToMilliseconds(dur)
		if numMillisecond != expected {
			t.Errorf("Expected %v. Got %v", expected, numMillisecond)
		}
	}
}<|MERGE_RESOLUTION|>--- conflicted
+++ resolved
@@ -112,12 +112,9 @@
 		{"Query string is {query}", "Query string is foo=bar"},
 		{"Query string value for foo is {?foo}", "Query string value for foo is bar"},
 		{"Missing query string argument is {?missing}", "Missing query string argument is "},
-<<<<<<< HEAD
 		{"{label1} {label2} {label3} {label4}", "localhost local - -"},
 		{"Label with missing number is {label} or {labelQQ}", "Label with missing number is - or -"},
-=======
 		{"\\{ 'hostname': '{hostname}' \\}", "{ 'hostname': '" + hostname + "' }"},
->>>>>>> f1eaae9b
 	}
 
 	for _, c := range testCases {
