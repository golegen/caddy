--- conflicted
+++ resolved
@@ -26,12 +26,8 @@
 	"time"
 
 	"github.com/mholt/caddy"
-<<<<<<< HEAD
 	"github.com/mholt/caddy/telemetry"
-	"github.com/xenolf/lego/acme"
-=======
 	"github.com/xenolf/lego/acmev2"
->>>>>>> 2922d09b
 )
 
 // acmeMu ensures that only one ACME challenge occurs at a time.
