--- conflicted
+++ resolved
@@ -137,16 +137,13 @@
 	proto := repl.ReplaceAll(su.Proto, "")
 	name := repl.ReplaceAll(su.Name, "")
 
-<<<<<<< HEAD
 	su.logger.Debug("refreshing SRV upstreams",
 		zap.String("service", service),
 		zap.String("proto", proto),
 		zap.String("name", name))
 
-	_, records, err := net.DefaultResolver.LookupSRV(r.Context(), service, proto, name)
-=======
 	_, records, err := su.resolver.LookupSRV(r.Context(), service, proto, name)
->>>>>>> 56bb1621
+
 	if err != nil {
 		// From LookupSRV docs: "If the response contains invalid names, those records are filtered
 		// out and an error will be returned alongside the the remaining results, if any." Thus, we
